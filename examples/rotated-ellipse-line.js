--- conflicted
+++ resolved
@@ -1,13 +1,8 @@
+"use strict";
+
 const lib = require("../index");
 
-<<<<<<< HEAD
 const {Intersection, Point2D, Matrix2D} = lib;
-=======
-const lib = require("../index");
-const Intersection = lib.Intersection;
-const Point2D = lib.Point2D;
-const Matrix2D = lib.Matrix2D;
->>>>>>> afbfc088
 
 // define line
 const line = {
