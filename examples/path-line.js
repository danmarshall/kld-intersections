const {PathParser}   = require("kld-path-parser");
const lib          = require("../index"),
    PathHandler  = require("./PathHandler");

<<<<<<< HEAD
const {Intersection, Shapes} = lib;
=======
let lib          = require("../index"),
    Intersection = lib.Intersection,
    Shapes       = lib.Shapes,
    PathParser   = require("kld-path-parser").PathParser,
    PathHandler  = require("./PathHandler");
>>>>>>> afbfc088

// parser path data
const pathData = "M0,0 C100,0 100,100 0,100z m20,0 c100,0 100,100 0,100z";
// let pathData = 'M0,0 Q100,50 0,100z m10,0 q100,50 0,100z';
// let pathData = 'M0,0 H100 V100 H0z m5,5 h100 v100 h-100z';
const parser = new PathParser();
const handler = new PathHandler();

parser.setHandler(handler);
parser.parseData(pathData);

// create path
// console.error(JSON.stringify(handler.shapes, null, 2));
const path = Shapes.path(handler.shapes);

// create line
const line = Shapes.line(0, -10, 110, 110);

// intersect
const result = Intersection.intersect(path, line);

// build SVG file showing the shapes, the center point, and intersection points
<<<<<<< HEAD
const intersectionSVG = result.points.map(p => {
=======
let intersectionSVG = result.points.map(p => {
>>>>>>> afbfc088
    return `<circle cx="${p.x.toFixed(3)}" cy="${p.y.toFixed(3)}" r="2" stroke="red" fill="none"/>`;
}).join("\n    ");

const svg = `<svg xmlns="http://www.w3.org/2000/svg">
  <g transform="translate(75,75)">
    <path d="${pathData}" stroke="blue" fill="none"/>
    <line x1="0" y1="-10" x2="110" y2="110" stroke="green"/>
    ${intersectionSVG}
  </g>
</svg>`;

console.log(svg);<|MERGE_RESOLUTION|>--- conflicted
+++ resolved
@@ -1,16 +1,10 @@
-const {PathParser}   = require("kld-path-parser");
-const lib          = require("../index"),
-    PathHandler  = require("./PathHandler");
+"use strict";
 
-<<<<<<< HEAD
+const {PathParser} = require("kld-path-parser");
+const lib = require("../index"),
+    PathHandler = require("./PathHandler");
+
 const {Intersection, Shapes} = lib;
-=======
-let lib          = require("../index"),
-    Intersection = lib.Intersection,
-    Shapes       = lib.Shapes,
-    PathParser   = require("kld-path-parser").PathParser,
-    PathHandler  = require("./PathHandler");
->>>>>>> afbfc088
 
 // parser path data
 const pathData = "M0,0 C100,0 100,100 0,100z m20,0 c100,0 100,100 0,100z";
@@ -33,11 +27,7 @@
 const result = Intersection.intersect(path, line);
 
 // build SVG file showing the shapes, the center point, and intersection points
-<<<<<<< HEAD
 const intersectionSVG = result.points.map(p => {
-=======
-let intersectionSVG = result.points.map(p => {
->>>>>>> afbfc088
     return `<circle cx="${p.x.toFixed(3)}" cy="${p.y.toFixed(3)}" r="2" stroke="red" fill="none"/>`;
 }).join("\n    ");
 
