--- conflicted
+++ resolved
@@ -1,26 +1,13 @@
-const lib          = require("../index");
+"use strict";
 
-<<<<<<< HEAD
-const {Point2D, Vector2D, Intersection, AffineShapes} = lib;
-=======
-let lib          = require("../index"),
-    Point2D      = lib.Point2D,
-    Vector2D     = lib.Vector2D,
-    Intersection = lib.Intersection,
-    AffineShapes = lib.AffineShapes;
->>>>>>> afbfc088
+const {Point2D, Vector2D, Intersection, AffineShapes} = require("../index");
 
-
-const circle    = AffineShapes.circle(new Point2D(0, 0), 50);
+const circle = AffineShapes.circle(new Point2D(0, 0), 50);
 const rectangle = AffineShapes.rectangle(new Point2D(0, 0), new Vector2D(60, 30));
-const result    = Intersection.intersect(circle, rectangle);
+const result = Intersection.intersect(circle, rectangle);
 
 // build SVG file showing the shapes, the center point, and intersection points
-<<<<<<< HEAD
 const intersectionSVG = result.points.map(p => {
-=======
-let intersectionSVG = result.points.map(p => {
->>>>>>> afbfc088
     return `<circle cx="${p.x.toFixed(3)}" cy="${p.y.toFixed(3)}" r="2" stroke="red" fill="none"/>`;
 }).join("\n    ");
 
