const lib          = require("../index");

<<<<<<< HEAD
const {Intersection, Shapes} = lib;
=======
let lib          = require("../index"),
    Intersection = lib.Intersection,
    Shapes       = lib.Shapes;
>>>>>>> afbfc088


const circle    = Shapes.circle(0, 0, 50);
const rectangle = Shapes.rectangle(0, 0, 60, 30);
const result    = Intersection.intersect(circle, rectangle);

// build SVG file showing the shapes, the center point, and intersection points
<<<<<<< HEAD
const intersectionSVG = result.points.map(p => {
=======
let intersectionSVG = result.points.map(p => {
>>>>>>> afbfc088
    return `<circle cx="${p.x.toFixed(3)}" cy="${p.y.toFixed(3)}" r="2" stroke="red" fill="none"/>`;
}).join("\n    ");

const svg = `<svg xmlns="http://www.w3.org/2000/svg">
  <g transform="translate(75,75)">
    <circle cx="0" cy="0" r="50" stroke="blue" fill="none"/>
    <rect x="0" y="0" width="60" height="30" fill="none" stroke="green"/>
    ${intersectionSVG}
  </g>
</svg>`;

console.log(svg);<|MERGE_RESOLUTION|>--- conflicted
+++ resolved
@@ -1,24 +1,15 @@
-const lib          = require("../index");
+"use strict";
 
-<<<<<<< HEAD
+const lib = require("../index");
+
 const {Intersection, Shapes} = lib;
-=======
-let lib          = require("../index"),
-    Intersection = lib.Intersection,
-    Shapes       = lib.Shapes;
->>>>>>> afbfc088
 
-
-const circle    = Shapes.circle(0, 0, 50);
+const circle = Shapes.circle(0, 0, 50);
 const rectangle = Shapes.rectangle(0, 0, 60, 30);
-const result    = Intersection.intersect(circle, rectangle);
+const result = Intersection.intersect(circle, rectangle);
 
 // build SVG file showing the shapes, the center point, and intersection points
-<<<<<<< HEAD
 const intersectionSVG = result.points.map(p => {
-=======
-let intersectionSVG = result.points.map(p => {
->>>>>>> afbfc088
     return `<circle cx="${p.x.toFixed(3)}" cy="${p.y.toFixed(3)}" r="2" stroke="red" fill="none"/>`;
 }).join("\n    ");
 
