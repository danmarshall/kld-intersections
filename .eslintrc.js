module.exports = {
    "env": {
        "browser": true,
        "commonjs": true,
        "es6": true,
        "node": true,
        "mocha": true
    },
<<<<<<< HEAD
    "extends": ["ash-nazg/sauron-node", "plugin:node/recommended-script"],
=======
    "extends": "eslint:recommended",
    "plugins": ["eslint-plugin-jsdoc", "eslint-plugin-markdown"],
>>>>>>> afbfc088
    "parserOptions": {
        "ecmaVersion": 2018
    },
    "overrides": {
      files: ["**/*.md"],
      rules: {
        "eol-last": ["off"],
        "no-console": ["off"],
        "no-undef": ["off"],
        "no-unused-vars": ["warn"],
        "padded-blocks": ["off"],
        "import/unambiguous": ["off"],
        "import/no-unresolved": ["off"],
        "node/no-missing-import": ["off"]
      }
    },
<<<<<<< HEAD
    "overrides": [
        {
          files: ["**/*.md"],
          rules: {
            "eol-last": "off",
            "no-console": "off",
            "no-undef": "off",
            "padded-blocks": "off",
            "import/unambiguous": "off",
            "import/no-unresolved": "off",
            "node/no-missing-import": "off",
            "no-unused-vars": "warn",
            "no-unused-vars": ["error", {
              "varsIgnorePattern": "Point2D"
            }],
            "node/no-missing-require": ["error", {
              "allowModules": ["kld-intersections"]
            }]
          }
        }
    ],
    "rules": {
      "indent": ["error", 4, {"SwitchCase": 1}],
      "quotes": ["error", "double"],
      "space-before-function-paren": ["error", "never"],
      "brace-style": ["error", "stroustrup"],
      "no-console": "off",
      "no-multiple-empty-lines": "off",
      "arrow-parens": "off",
      "max-len": "off",
      "no-multi-spaces": "off",
      "node/exports-style": "off",
      "space-infix-ops": "off",
      "unicorn/no-zero-fractions": "off",
      "require-unicode-regexp": "off",
      "yoda": "off",
      "valid-jsdoc": 0,
      "import/unambiguous": 0,
      "global-require": 0,
      "import/no-commonjs": 0
=======
    "rules": {
        "indent": [
            "error",
            4,
            { "SwitchCase": 1 }
        ],
        "linebreak-style": [
            "error",
            "unix"
        ],
        "quotes": [
            "error",
            "double"
        ],
        "semi": [
            "error",
            "always"
        ],
        "no-console": ["off"]
>>>>>>> afbfc088
    }
};<|MERGE_RESOLUTION|>--- conflicted
+++ resolved
@@ -1,3 +1,5 @@
+"use strict";
+
 module.exports = {
     "env": {
         "browser": true,
@@ -6,89 +8,76 @@
         "node": true,
         "mocha": true
     },
-<<<<<<< HEAD
     "extends": ["ash-nazg/sauron-node", "plugin:node/recommended-script"],
-=======
-    "extends": "eslint:recommended",
-    "plugins": ["eslint-plugin-jsdoc", "eslint-plugin-markdown"],
->>>>>>> afbfc088
     "parserOptions": {
         "ecmaVersion": 2018
     },
     "overrides": {
       files: ["**/*.md"],
       rules: {
-        "eol-last": ["off"],
-        "no-console": ["off"],
-        "no-undef": ["off"],
+        "eol-last": "off",
+        "no-console": "off",
+        "no-undef": "off",
         "no-unused-vars": ["warn"],
-        "padded-blocks": ["off"],
-        "import/unambiguous": ["off"],
-        "import/no-unresolved": ["off"],
-        "node/no-missing-import": ["off"]
+        "padded-blocks": "off",
+        "import/unambiguous": "off",
+        "import/no-unresolved": "off",
+        "node/no-missing-import": "off"
       }
     },
-<<<<<<< HEAD
     "overrides": [
         {
-          files: ["**/*.md"],
-          rules: {
-            "eol-last": "off",
-            "no-console": "off",
-            "no-undef": "off",
-            "padded-blocks": "off",
-            "import/unambiguous": "off",
-            "import/no-unresolved": "off",
-            "node/no-missing-import": "off",
-            "no-unused-vars": "warn",
-            "no-unused-vars": ["error", {
-              "varsIgnorePattern": "Point2D"
-            }],
-            "node/no-missing-require": ["error", {
-              "allowModules": ["kld-intersections"]
-            }]
-          }
+            files: ["**/*.md"],
+            rules: {
+                "eol-last": "off",
+                "no-console": "off",
+                "no-undef": "off",
+                "padded-blocks": "off",
+                "import/unambiguous": "off",
+                "import/no-unresolved": "off",
+                "node/no-missing-import": "off",
+                "no-unused-vars": ["warn"],
+                "no-unused-vars": ["error", {
+                    "varsIgnorePattern": "Point2D"
+                }],
+                "node/no-missing-require": ["error", {
+                    "allowModules": ["kld-intersections"]
+                }]
+            }
         }
     ],
-    "rules": {
-      "indent": ["error", 4, {"SwitchCase": 1}],
-      "quotes": ["error", "double"],
-      "space-before-function-paren": ["error", "never"],
-      "brace-style": ["error", "stroustrup"],
-      "no-console": "off",
-      "no-multiple-empty-lines": "off",
-      "arrow-parens": "off",
-      "max-len": "off",
-      "no-multi-spaces": "off",
-      "node/exports-style": "off",
-      "space-infix-ops": "off",
-      "unicorn/no-zero-fractions": "off",
-      "require-unicode-regexp": "off",
-      "yoda": "off",
-      "valid-jsdoc": 0,
-      "import/unambiguous": 0,
-      "global-require": 0,
-      "import/no-commonjs": 0
-=======
     "rules": {
         "indent": [
             "error",
             4,
-            { "SwitchCase": 1 }
-        ],
-        "linebreak-style": [
-            "error",
-            "unix"
+            {"SwitchCase": 1}
         ],
         "quotes": [
             "error",
             "double"
         ],
-        "semi": [
+        "space-before-function-paren": [
             "error",
-            "always"
+            "never"
         ],
-        "no-console": ["off"]
->>>>>>> afbfc088
+        "brace-style": [
+            "error",
+            "stroustrup"
+        ],
+        "arrow-parens": [
+            "error",
+            "as-needed"
+        ],
+        "no-console": "off",
+        "no-multiple-empty-lines": "off",
+        "max-len": "off",
+        "node/exports-style": "off",
+        "unicorn/no-zero-fractions": "off",
+        "require-unicode-regexp": "off",
+        "yoda": "off",
+        "valid-jsdoc": 0,
+        "import/unambiguous": 0,
+        "global-require": 0,
+        "import/no-commonjs": 0
     }
 };