--- conflicted
+++ resolved
@@ -4,15 +4,12 @@
  *  @copyright 2017, Kevin Lindsey
  */
 
+"use strict";
+
 let Point2D, IntersectionArgs;
 if (typeof module !== "undefined") {
-<<<<<<< HEAD
     ({Point2D} = require("kld-affine"));
     IntersectionArgs = require("./IntersectionArgs");
-=======
-    var Point2D = require("kld-affine").Point2D,
-        IntersectionArgs = require("./IntersectionArgs");
->>>>>>> afbfc088
 }
 
 
@@ -134,7 +131,7 @@
     const points = [];
 
     for (let i = 0; i < coords.length; i += 2) {
-        points.push(new Point2D(coords[i], coords[i+1]));
+        points.push(new Point2D(coords[i], coords[i + 1]));
     }
 
     return new IntersectionArgs("Polygon", [points]);
@@ -151,7 +148,7 @@
     const points = [];
 
     for (let i = 0; i < coords.length; i += 2) {
-        points.push(new Point2D(coords[i], coords[i+1]));
+        points.push(new Point2D(coords[i], coords[i + 1]));
     }
 
     return new IntersectionArgs("Polyline", [points]);
